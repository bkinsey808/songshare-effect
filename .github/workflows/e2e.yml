--- conflicted
+++ resolved
@@ -80,15 +80,6 @@
           restore-keys: |
             ${{ runner.os }}-playwright-
 
-<<<<<<< HEAD
-      - name: Ensure Playwright browsers
-        # Use Playwright CLI to fetch browsers. We intentionally avoid the
-        # deprecated microsoft/playwright-github-action and skip automatic
-        # 'install-deps' to prevent distro-specific apt failures on certain
-        # GitHub runners (eg. 'noble' / Ubuntu 24.04). System deps are usually
-        # already present on GitHub-hosted runners; if needed add explicit
-        # package installation steps in the future.
-=======
       - name: Install Playwright system dependencies
         if: runner.os == 'Linux'
         run: |
@@ -97,11 +88,11 @@
 
       - name: Ensure Playwright browsers
         # Use Playwright CLI to fetch browsers. We intentionally avoid the
-        # deprecated microsoft/playwright-github-action and skip automatic
-        # 'install-deps' historically to prevent distro-specific apt failures on certain
-        # GitHub runners (eg. 'noble' / Ubuntu 24.04), however WebKit now requires GTK4
-        # and other libraries on some Ubuntu images; above step installs them.
->>>>>>> 5c1f6040
+        # deprecated microsoft/playwright-github-action and historically skipped
+        # automatic 'install-deps' to prevent distro-specific apt failures on certain
+        # GitHub runners (eg. 'noble' / Ubuntu 24.04). However WebKit needs GTK4 and
+        # multimedia libs on some runner images; the step above installs them so
+        # browser binaries can launch successfully.
         run: npm run playwright:install
 
       - name: Run Playwright tests
