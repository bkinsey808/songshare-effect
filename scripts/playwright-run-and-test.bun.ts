#!/usr/bin/env bun
/* eslint-disable sonarjs/no-os-command-from-path, sonarjs/no-control-regex, no-control-regex */
import { type ChildProcess, spawn } from "child_process";
import * as fs from "fs";
import * as path from "path";

const LOG_DIR =
	typeof process.env["LOG_DIR"] === "string" && process.env["LOG_DIR"] !== ""
		? process.env["LOG_DIR"]
		: "/tmp";
const CLIENT_LOG = path.join(LOG_DIR, "playwright-dev-client.log");
const API_LOG = path.join(LOG_DIR, "playwright-dev-api.log");

// Truncate/create logs
try {
	fs.writeFileSync(CLIENT_LOG, "", { flag: "w" });
	fs.writeFileSync(API_LOG, "", { flag: "w" });
} catch {
	// Ignore log file creation errors
}

const dev: ChildProcess = spawn("npm", ["run", "dev"], { shell: true });
const clientStream = fs.createWriteStream(CLIENT_LOG, { flags: "a" });
const apiStream = fs.createWriteStream(API_LOG, { flags: "a" });

let frontendReady = false;
let apiReady = false;
let startedPlaywright = false;
let playwrightProcess: ChildProcess | undefined;

const startTime = Date.now();
const TIMEOUT = Number(process.env["PLAYWRIGHT_DEV_TIMEOUT"] ?? 120_000);

function stripAnsi(input: string): string {
	return input.replace(/\u001b\[[0-9;]*m/g, "");
}

function startPlaywrightIfReady(): void {
	if (!frontendReady || !apiReady || startedPlaywright) {
		return;
	}
	startedPlaywright = true;
<<<<<<< HEAD

=======
	// Dev servers ready — starting Playwright tests
>>>>>>> 7e8287ac
	console.log("Dev servers ready — starting Playwright tests");

	// Ensure Playwright browsers are installed before running tests. If you
	// want to skip automatic installation (for CI or offline environments),
	// set PLAYWRIGHT_SKIP_BROWSER_INSTALL=1 in the environment.
	const installBrowsers = async (): Promise<void> => {
		const skipInstall =
			typeof process.env["PLAYWRIGHT_SKIP_BROWSER_INSTALL"] === "string" &&
			process.env["PLAYWRIGHT_SKIP_BROWSER_INSTALL"] !== "";
		if (skipInstall) {
			console.warn(
				"Skipping Playwright browser install because PLAYWRIGHT_SKIP_BROWSER_INSTALL=1",
			);
			return;
		}
		try {
			console.warn(
				"Ensuring Playwright browsers are installed. This may take a minute (or longer the first time)...",
			);
			// `npx playwright install` is idempotent and will no-op if already installed.
			await new Promise<void>((resolve, reject) => {
				// Avoid installing OS packages when running in CI (GitHub Actions
				// or other CI environments) — not all distributions are supported
				// by Playwright's install-deps path and it caused apt failures on
				// Ubuntu 'noble'. Only install browsers in CI.
				const isCI =
					(typeof process.env["CI"] === "string" && process.env["CI"] !== "") ||
					(typeof process.env["GITHUB_ACTIONS"] === "string" &&
						process.env["GITHUB_ACTIONS"] !== "");
				const args = isCI
					? ["playwright", "install"]
					: ["playwright", "install", "--with-deps"];
				const installer = spawn("npx", args, {
					shell: true,
					stdio: "inherit",
					env: { ...process.env },
				});
				installer.on("exit", (code) => {
					if (code === 0) {
						return resolve();
					}
					reject(new Error(`playwright install failed with code ${code}`));
				});
				installer.on("error", (err) => reject(err));
			});
		} catch (err) {
			console.error("Playwright browser install failed:", err);
			console.error(
				"Run `npx playwright install` manually to download browsers or set PLAYWRIGHT_SKIP_BROWSER_INSTALL=1 to opt out.",
			);
			process.exit(1);
		}
	};

	const args = ["playwright", "test", ...process.argv.slice(2)];
	void (async () => {
		await installBrowsers();
		const proc = spawn("npx", args, {
			shell: true,
			stdio: "inherit",
		});
		playwrightProcess = proc;
		// Playwright process exit handler — ensure we kill dev servers and
		// then exit with the same exit code.
		proc.on("exit", (code: number | null, signal: NodeJS.Signals | null) => {
			try {
				if (!dev.killed) {
					dev.kill();
				}
			} catch {
				// Ignore kill errors
			}
			let exitCode: number;
			if (code === null) {
				exitCode = signal ? 1 : 0;
			} else {
				exitCode = code;
			}
			const finalCode = exitCode ?? 0;
			process.exit(finalCode);
		});
	})();
}

function handleLine(raw: string): void {
	clientStream.write(`${raw}\n`);
	apiStream.write(`${raw}\n`);
	const line = stripAnsi(raw).trim();

	if (
		!frontendReady &&
		/(Local:.*5173|https?:\/\/127\.0\.0\.1:5173|https?:\/\/localhost:5173)/.test(
			line,
		)
	) {
		frontendReady = true;
<<<<<<< HEAD

=======
		// Detected frontend ready -> output
>>>>>>> 7e8287ac
		console.log("Detected frontend ready ->", line);
	}

	if (!apiReady && /Ready on .*:8787/.test(line)) {
		apiReady = true;
<<<<<<< HEAD

=======
		// Detected API ready -> output
>>>>>>> 7e8287ac
		console.log("Detected API ready ->", line);
	}

	startPlaywrightIfReady();
}

if (dev.stdout) {
	dev.stdout.setEncoding("utf8");
	let buf = "";
	dev.stdout.on("data", (chunk: string) => {
		buf += chunk;
		const lines = buf.split(/\r?\n/);
		buf = lines.pop() ?? "";
		for (const line of lines) {
			handleLine(line);
		}
	});
}

if (dev.stderr) {
	dev.stderr.setEncoding("utf8");
	let buf2 = "";
	dev.stderr.on("data", (chunk: string) => {
		buf2 += chunk;
		const lines = buf2.split(/\r?\n/);
		buf2 = lines.pop() ?? "";
		for (const line of lines) {
			handleLine(line);
		}
	});
}

dev.on("exit", () => {
	console.error("Dev process exited");
	if (!startedPlaywright) {
		console.error(
			"Dev servers exited before Playwright started. Check logs:",
			CLIENT_LOG,
			API_LOG,
		);
		process.exit(1);
	}
});

const interval = setInterval(() => {
	if (startedPlaywright) {
		clearInterval(interval);
		return;
	}
	if (Date.now() - startTime > TIMEOUT) {
		console.error(
			"Timed out waiting for dev servers to become ready (ms):",
			TIMEOUT,
		);
		console.error("Last output written to:", CLIENT_LOG, API_LOG);
		try {
			if (!dev.killed) {
				dev.kill();
			}
		} catch {
			// Ignore kill errors
		}
		process.exit(1);
	}
}, 500);

function shutdown(): void {
	try {
		if (playwrightProcess && !playwrightProcess.killed) {
			playwrightProcess.kill();
		}
	} catch {
		// Ignore kill errors
	}
	try {
		if (!dev.killed) {
			dev.kill();
		}
	} catch {
		// Ignore kill errors
	}
	process.exit(1);
}

process.on("SIGINT", shutdown);
process.on("SIGTERM", shutdown);

<<<<<<< HEAD
=======
// Playwright dev+test: logs -> output
>>>>>>> 7e8287ac
console.log(`Playwright dev+test: logs -> ${CLIENT_LOG}, ${API_LOG}`);<|MERGE_RESOLUTION|>--- conflicted
+++ resolved
@@ -40,11 +40,8 @@
 		return;
 	}
 	startedPlaywright = true;
-<<<<<<< HEAD
-
-=======
+
 	// Dev servers ready — starting Playwright tests
->>>>>>> 7e8287ac
 	console.log("Dev servers ready — starting Playwright tests");
 
 	// Ensure Playwright browsers are installed before running tests. If you
@@ -141,21 +138,15 @@
 		)
 	) {
 		frontendReady = true;
-<<<<<<< HEAD
-
-=======
+
 		// Detected frontend ready -> output
->>>>>>> 7e8287ac
 		console.log("Detected frontend ready ->", line);
 	}
 
 	if (!apiReady && /Ready on .*:8787/.test(line)) {
 		apiReady = true;
-<<<<<<< HEAD
-
-=======
+
 		// Detected API ready -> output
->>>>>>> 7e8287ac
 		console.log("Detected API ready ->", line);
 	}
 
@@ -243,8 +234,5 @@
 process.on("SIGINT", shutdown);
 process.on("SIGTERM", shutdown);
 
-<<<<<<< HEAD
-=======
 // Playwright dev+test: logs -> output
->>>>>>> 7e8287ac
 console.log(`Playwright dev+test: logs -> ${CLIENT_LOG}, ${API_LOG}`);